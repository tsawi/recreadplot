--- conflicted
+++ resolved
@@ -2,10 +2,6 @@
 % written by Ge Jin, jinwar@gmail.com, ge.jin@ldeo
 % 2013-03-29
 %
-<<<<<<< HEAD
-
-=======
->>>>>>> b43ac306
 load phasedb.mat
 
 setup_parameters
