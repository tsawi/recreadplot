%% scripts to make plots for recreading
% written by Ge Jin, jinwar@gmail.com, ge.jin@ldeo
% 2013-03-29
%
<<<<<<< HEAD
load phasedb.mat
=======
event_name = '201409060653.mat';

load(event_name)
load data/phasedb.mat
>>>>>>> 0a79e193
setup_parameters
N_trace = 100;

if exist('fetchdata.mat','file')
	load fetchdata.mat
	event_Otime = datenum(event_info.PreferredTime,'yyyy-mm-dd HH:MM:SS.FFF');
	event_name = datestr(event_Otime,'yyyymmddHHMM');
end

if ~exist('stadata','var')
	load(event_name);
end

cheatsheetphases = {'P','Pdiff','S','Sdiff','SP',...
					'PP','PPP','SS','SSS',...
					'SSP','PSP',...
					'SKS','SKKS','SKKKS',...
					'ScSScS',...
					'ScS','PcP',...
					'PKIKP','PKKP','PKIKKIKP'...
					'PKP','PKPPKP',...
					'PKIKP'...
	}

if evdp > 50
	cheatsheetphases = [cheatsheetphases, {'pP','pS','sS','sP'}]
end

stlas = [stadata.stla];
stlos = [stadata.stlo];
[dists azi] = distance(evla,evlo,stlas,stlos);

%% Things you may need to change:
% for event from south
if mean(azi) < 90 || mean(azi) > 270
	ind = find(azi>180);
	azi(ind) = azi(ind) - 360;
end
dist_range = [min(dists) max(dists)];

% parameters that not need to be changed.
ori_dist_range = dist_range;
ori_time_range = time_range;
azi_range = [min(azi) max(azi)];
zoom_level = 1;
hist_time_range(zoom_level,:) = time_range;
hist_dist_range(zoom_level,:) = dist_range;
freq_band = 0; 
comp = 1;
single_norm = 1;
amp = 5;
norm_amp = 1;
newcheat_max_dist = 3;
newcheat_max_time = 100;
isfill = 0;
is_reduce_v = 0;
ref_v = 10;
is_dist = 1;
is_cheatsheet = 0;
is_newcheatsheet = 0;
is_bin = 1;
is_mark = 0;
amp_diff_tol = 5;
plot_bw = 1; %black and white/color plotting

figure(89)
clf
set(gcf,'color','w');
ax = usamap('conus');
load states.mat
geoshow(ax, states, 'FaceColor', [0.9 0.9 0.9])
ind = find(dists>dist_range(1) & dists < dist_range(2));
stah = plotm(stlas(ind),stlos(ind),'v','MarkerSize',10,'Color',[0.8118    0.1804    0.1922],'MarkerFaceColor',[0.8118    0.1804    0.1922]);
circleRs = floor(dist_range(1)/10)*10:10:(ceil(dist_range(2)/10)*10-10);
for i=1:length(circleRs)
	[lats,lons] = scircle1(evla,evlo,circleRs(i));
	geoshow(lats,lons,'color',[0.0235    0.4431    0.5804]);
	ind = find(lats > 25 & lats < 50 & lons > -125 & lons < -60);
	textm(mean(lats(ind)),mean(lons(ind)),num2str(circleRs(i)),'fontsize',20,'Color',[0.0235    0.4431    0.5804]);
end
circleRs = floor(azi_range(1)/10)*10:10:(ceil(azi_range(2)/10)*10-10);
rnd = [0:5:180];
for i=1:length(circleRs)
	[lats,lons] = reckon(evla,evlo,rnd,circleRs(i));
	geoshow(lats,lons,'color','k');
	ind = find(lats > 25 & lats < 50 & lons > -125 & lons < -60);
	textm(mean(lats(ind)),mean(lons(ind)),num2str(circleRs(i)),'fontsize',20);
end

figure(90)
clf
set(gcf,'color','w');
ax = usamap('alaska');
geoshow(ax, states, 'FaceColor', [0.9 0.9 0.9])
stah1 = plotm(stlas,stlos,'v','MarkerSize',10,'Color',[0.8118    0.1804    0.1922],'MarkerFaceColor',[0.8118    0.1804    0.1922]);
circleRs = floor(dist_range(1)/10)*10:10:ceil(dist_range(2)/10)*10;
for i=1:length(circleRs)
	[lats lons] = scircle1(evla,evlo,circleRs(i));
	geoshow(lats,lons,'color',[0.0235    0.4431    0.5804]);
	ind = find(lats > 50 & lats < 70 & lons > -180 & lons < -130);
	textm(mean(lats(ind)),mean(lons(ind)),num2str(circleRs(i)),'fontsize',20,'color',[0.0235    0.4431    0.5804]);
end
circleRs = floor(azi_range(1)/10)*10:10:ceil(azi_range(2)/10)*10;
rnd = [0:5:180];
for i=1:length(circleRs)
	[lats lons] = reckon(evla,evlo,rnd,circleRs(i));
	geoshow(lats,lons,'color','k');
	ind = find(lats > 50 & lats < 70 & lons > -180 & lons < -130);
	textm(mean(lats(ind)),mean(lons(ind)),num2str(circleRs(i)),'fontsize',20);
end

figure(91)
clf
set(gcf,'color','w');
ax = worldmap([-90 90],[-145 -35]);
land = shaperead('landareas.shp','UseGeoCoords',true);
geoshow(land,'FaceColor',[0.9 0.9 0.9]);
stah2 = plotm(stlas,stlos,'v','MarkerSize',8,'Color',[0.8118    0.1804    0.1922],'MarkerFaceColor',[0.8118    0.1804    0.1922]);
circleRs = floor(dist_range(1)/10)*10:10:ceil(dist_range(2)/10)*10;
for i=1:length(circleRs)
	[lats lons] = scircle1(evla,evlo,circleRs(i));
	geoshow(lats,lons,'color',[0.0235    0.4431    0.5804]);
	ind = find(lats > 50 & lats < 70 & lons > -180 & lons < -130);
	textm(mean(lats(ind)),mean(lons(ind)),num2str(circleRs(i)),'fontsize',20,'color',[0.0235    0.4431    0.5804]);
end
circleRs = floor(azi_range(1)/10)*10:10:ceil(azi_range(2)/10)*10;
rnd = [0:5:180];
for i=1:length(circleRs)
	[lats lons] = reckon(evla,evlo,rnd,circleRs(i));
	geoshow(lats,lons,'color','k');
	ind = find(lats > 50 & lats < 70 & lons > -180 & lons < -130);
	textm(mean(lats(ind)),mean(lons(ind)),num2str(circleRs(i)),'fontsize',20);
end

if exist('CMTSOLUTION','file')
    CMTSOLUTION = './CMTSOLUTION';
    eq = readCMTfile(CMTSOLUTION);  
    figure(92)
    radpplot(eq.np1(1),eq.np1(2),eq.np1(3),1,92,[1 3 1]);
    radpplot(eq.np1(1),eq.np1(2),eq.np1(3),2,92,[1 3 2]);
    radpplot(eq.np1(1),eq.np1(2),eq.np1(3),3,92,[1 3 3]);
end

% Gather phase travel-time information
phasenum = 0;
eventphases = [];
exist_phase_names = [phases.name];

for ip = 1:length(cheatsheetphases)
	phasename = cheatsheetphases(ip);
	if ismember(phasename,exist_phase_names)
		phaseid = find(ismember(exist_phase_names,phasename));
		[evdpdiff depthid] = min(abs(phases(phaseid).evdps - evdp));
		if evdpdiff > 50
			disp(['No phase ',char(phasename),' for this event depth'])
		end
		phasenum = phasenum+1;
		odist = phases(phaseid).event(depthid).dist;
		otime = phases(phaseid).event(depthid).time;
		uni_dist = unique(odist);
		uni_time = uni_dist;
		for id = 1:length(uni_dist)
			uni_time(id) = min(otime(find(odist == uni_dist(id))));
		end

		eventphases(phasenum).dists = uni_dist;
		eventphases(phasenum).times = uni_time;
		eventphases(phasenum).alldists = odist;
		eventphases(phasenum).alltimes = otime;
		eventphases(phasenum).name = char(phases(phaseid).name);
	else
		disp(['Cannot find travel time information in the phase database for ',char(phasename)]);
		disp(['Please use make_phasedb to increase the database']);
	end
end

phasenum_all = 0;
eventphases_all = [];

for ip = 1:length(exist_phase_names)
        phasename = exist_phase_names{ip};
        phaseid = find(ismember(exist_phase_names,phasename));
		[evdpdiff depthid] = min(abs(phases(phaseid).evdps - evdp));
		if evdpdiff > 50
			disp(['No phase ',char(phasename),' for this event depth'])
		end
		phasenum_all = phasenum_all+1;
		odist = phases(phaseid).event(depthid).dist;
		otime = phases(phaseid).event(depthid).time;
		uni_dist = unique(odist);
		uni_time = uni_dist;
		for id = 1:length(uni_dist)
			uni_time(id) = min(otime(find(odist == uni_dist(id))));
		end

		eventphases_all(phasenum_all).dists = uni_dist;
		eventphases_all(phasenum_all).times = uni_time;
		eventphases_all(phasenum_all).alldists = odist;
		eventphases_all(phasenum_all).alltimes = otime;
		eventphases_all(phasenum_all).name = char(phases(phaseid).name);
end


while 1


	figure(99)
	clf
	hold on
	set(gca,'YDir','reverse');
	clear max_amp
	for ista = 1:length(stadata)
		if dists(ista) < dist_range(1) || dists(ista) > dist_range(2)
			max_amp(ista) = NaN;
			continue;
		end
		timeaxis = stadata(ista).timeaxis;
		if is_reduce_v
			timeaxis = timeaxis - deg2km(dists(ista))./ref_v;
		end
		ind = find(timeaxis > time_range(1) & timeaxis < time_range(2));
		data = choose_data(stadata(ista),comp,freq_band);
		data = data(ind);
		if ~isempty(data)
			max_amp(ista) = max(abs(data));
		else
			max_amp(ista) = NaN;
		end
	end
	norm_amp = nanmedian(max_amp);
	dist_bin = linspace(dist_range(1),dist_range(2),N_trace);
	plot_bin = zeros(size(dist_bin));
	ind = find(dists>dist_range(1) & dists < dist_range(2));
%	azi_range = [min(azi(ind)) max(azi(ind))];
	azi_bin = linspace(azi_range(1),azi_range(2),N_trace);
	
	for ista = 1:length(stadata)
		if dists(ista) < dist_range(1) || dists(ista) > dist_range(2)
			continue;
		end
		[azi_isin azi(ista)] = is_in_azirange(azi(ista),azi_range);
		is_in_azi(ista) = azi_isin;
		if ~azi_isin continue; end
		timeaxis = stadata(ista).timeaxis;
		if is_reduce_v
			timeaxis = timeaxis - deg2km(dists(ista))./ref_v;
		end
		ind = find(timeaxis > time_range(1) & timeaxis < time_range(2));
		if isempty(ind)
			continue;
		end
		timeaxis = timeaxis(ind);
		data = choose_data(stadata(ista),comp,freq_band);
		data = data(ind);
		if single_norm
			data = data./max(abs(data));
		else
			data = data./norm_amp;
			if max(abs(data)) > amp_diff_tol
				data(:) = 0;
			end
		end
		if is_dist
			if is_bin
				bin_id = round((dists(ista)-dist_bin(1))./(dist_bin(2)-dist_bin(1)));
				if bin_id == 0
					bin_id = bin_id+1;
				end
				if bin_id > length(plot_bin)
					bin_id = bin_id-1;
				end
				plot_bin(bin_id) = plot_bin(bin_id)+1;
				if plot_bin(bin_id) > 1
					continue;
				end
			end
			trace_amp = amp*diff(dist_range)/(2*N_trace);
            if (plot_bw==1)
                plot(timeaxis,data*trace_amp+dists(ista),'k');
            else
                plot(timeaxis,data*trace_amp+dists(ista),'Color',...
                    [(azi(ista)+180)/360 0 1-(azi(ista)+180)/360]);
            end
			if isfill
				data(find(data > 0)) = 0;
				area(timeaxis,data*trace_amp+dists(ista),dists(ista),'facecolor','b');
			end
			if is_mark
				plot(markertime,markerdist,'m','linewidth',2);
			end
		else
			if is_bin
				bin_id = round((azi(ista)-azi_bin(1))./(azi_bin(2)-azi_bin(1)));
				if bin_id < 1 || bin_id > length(plot_bin)
					continue;
				end
				plot_bin(bin_id) = plot_bin(bin_id)+1;
				if plot_bin(bin_id) > 1
					continue;
				end
			end
			trace_amp = amp*diff(azi_range)/(2*N_trace);
            if (plot_bw==1)
                plot(timeaxis,data*trace_amp+azi(ista),'k');
            else
                plot(timeaxis,data*trace_amp+azi(ista),'Color',...
                    [dists(ista)/180 0 1-dists(ista)/180]);
            end
			if isfill
				data(find(data > 0)) = 0;
				area(timeaxis,data*trace_amp+azi(ista),azi(ista),'facecolor','b');
			end
		end
	end % end of station loop
	if is_cheatsheet
		for ip = 1:length(eventphases)
			phasedist = eventphases(ip).dists;
			phasetime = eventphases(ip).times;
			ind = find(isnan(phasetime));
			phasetime(ind) = [];
			phasedist(ind) = [];
			if is_reduce_v
				phasetime = phasetime - deg2km(phasedist)./ref_v;
			end
			plot(phasetime,phasedist,'r');
			texty = dist_range(1) + diff(dist_range)*(.3+rand/5-.2);
			textx = interp1(phasedist,phasetime,texty);
			text(textx,texty,eventphases(ip).name,'color','r','fontsize',20,'linewidth',2);
			texty = dist_range(1) + diff(dist_range)*(.7+rand/5);
			textx = interp1(phasedist,phasetime,texty);
			text(textx,texty,eventphases(ip).name,'color','r','fontsize',20,'linewidth',2);
		end
    end
    if is_newcheatsheet
        for ip = 1:length(eventphases_all)
            phasedist = eventphases_all(ip).dists;
            phasetime = eventphases_all(ip).times;
            ind = find(isnan(phasetime));
            phasetime(ind) = [];
            phasedist(ind) = [];
            if is_reduce_v
				phasetime = phasetime - deg2km(phasedist)./ref_v;
            end
            temp1 = abs(phasedist-cheat_loc(2));
            temp2 = abs(phasetime-cheat_loc(1));
            ind1 = find(temp1 <= newcheat_max_dist);
            if (min(temp2(ind1)) <= newcheat_max_time);
                plot(phasetime,phasedist,'b');
                texty = dist_range(1) + diff(dist_range)*(.3+rand/5-.2);
                textx = interp1(phasedist,phasetime,texty);
                text(textx,texty,eventphases_all(ip).name,'color','r','fontsize',20,'linewidth',2);
                texty = dist_range(1) + diff(dist_range)*(.7+rand/5);
                textx = interp1(phasedist,phasetime,texty);
                text(textx,texty,eventphases_all(ip).name,'color','r','fontsize',20,'linewidth',2);
            end
        end
    end
	if is_dist
		ylim(dist_range);
	else
		ylim(azi_range);
	end
	xlim(time_range);
	switch comp
		case 1
			comp_name = 'BHZ';
		case 2
			comp_name = 'BHR';
		case 3
			comp_name = 'BHT';
	end
	switch freq_band
		case 0
			band_name = 'RAW';
		case 1
			band_name = 'LOW';
		case 2
			band_name = 'MID';
		case 3
			band_name = 'HIGH';
	end
	if is_reduce_v
		refvstr = [num2str(ref_v),' km/s'];
		raypstr = [num2str(1/km2deg(ref_v)), ' s/deg '];
	else
		refvstr = 'None';
		raypstr = 'None';
	end
	title(['Comp: ',comp_name,' Band: ',band_name, ' Vel: ',refvstr, ' rayP: ', raypstr,' ampnorm: ',num2str(single_norm)],'fontsize',15);
	xlabel('Time /s','fontsize',15)
	if is_dist
		ylabel('Distance /degree','fontsize',15)
	else
		ylabel('Azimuth /degree','fontsize',15)
	end

	[x y bot] = ginput(1);
	if ~is_dist
		is_dist = 1;
		continue;
	end
	if bot == 'q'
		break;
	end
	if bot == '/'
		figure(89)
		if exist('stah','var')
			delete(stah)
			clear stah
		end
		ind = find(dists>dist_range(1) & dists < dist_range(2) & is_in_azi);
		stah = plotm(stlas(ind),stlos(ind),'rv');	
		figure(90)
		if exist('stah','var')
			delete(stah1)
			clear stah1
		end
		stah1 = plotm(stlas(ind),stlos(ind),'rv');	
		figure(91)
		if exist('stah','var')
			delete(stah2)
			clear stah2
		end
		stah2 = plotm(stlas(ind),stlos(ind),'rv');	
	end
	if bot == 's'
		[temp staid] = min(abs(dists-y));
		timeaxis = stadata(staid).timeaxis;
		if is_reduce_v
			timeaxis = timeaxis - deg2km(dists(staid))./ref_v;
		end
		ind = find(timeaxis > time_range(1) & timeaxis < time_range(2));
		if isempty(ind)
			continue;
		end
		timeaxis = timeaxis(ind);
		data = choose_data(stadata(staid),comp,freq_band);
		data = data(ind);
		mk_sound(data,timeaxis(2) - timeaxis(1));
	end
	if bot == 'S'
		figure(89)
		[plat plon] = inputm(1);
		sta_dists = distance(plat,plon,stlas,stlos);
		[temp staid] = min(sta_dists);
		timeaxis = stadata(staid).timeaxis;
		if is_reduce_v
			timeaxis = timeaxis - deg2km(dists(staid))./ref_v;
		end
		ind = find(timeaxis > time_range(1) & timeaxis < time_range(2));
		if isempty(ind)
			continue;
		end
		timeaxis = timeaxis(ind);
		data = choose_data(stadata(staid),comp,freq_band);
		data = data(ind);
		mk_sound(data,timeaxis(2) - timeaxis(1));
	end
	if bot == 'f'
		isfill = ~isfill;
	end
	if bot == 'd'
		is_dist = ~is_dist;
	end
	if bot == '.'
		if is_mark
			is_mark = 0;
		else
			is_mark = 1;
			[x2 y2] = ginput(1);
			markertime = [x x2];
			markerdist = [y y2];
		end
	end
	if bot == 'a'
		[x2 y2 ampstr] = ginput(1);
		temp = ampstr - '0';
		if temp > 0 & temp < 10
			amp = temp;
		end
	end
	if bot == 'e'
		disp(sprintf('Current azimuth range: %f %f',azi_range(1),azi_range(2)));
		try
			stemp = input('Input azimuth range:','s');
			[azi_range(1) azi_range(2)] = strread(stemp,'%f %f');
		catch e
			disp('Input error');
		end
		if azi_range(1) > azi_range(2)
			azi_range(1) = azi_range(1)-360;
		end
	end

	if bot == 'i'
		rayp = input('Reduce slowness(s/deg):');
		new_ref_v = deg2km(1/rayp);
		if is_reduce_v
			time_range = time_range + deg2km(mean(dist_range))./ref_v - deg2km(mean(dist_range))./new_ref_v;;
			for izoom = 1:size(hist_time_range,1)
				hist_time_range(izoom,:) = hist_time_range(izoom,:) ...
					+ deg2km(mean(dist_range))./ref_v - deg2km(mean(dist_range))./new_ref_v;
			end
		end
		ref_v = new_ref_v;
	end

	if bot == 'n'
		single_norm = ~single_norm;
	end
	if bot == 'v'
		is_reduce_v = ~is_reduce_v;
		if is_reduce_v
			time_range = time_range - deg2km(mean(dist_range))./ref_v;
			for izoom = 1:size(hist_time_range,1)
				hist_time_range(izoom,:) = hist_time_range(izoom,:) - deg2km(mean(dist_range))./ref_v;
			end
			if is_mark
				markertime = markertime - deg2km(markerdist)./ref_v;
			end
		else
			time_range = time_range + deg2km(mean(dist_range))./ref_v;
			for izoom = 1:size(hist_time_range,1)
				hist_time_range(izoom,:) = hist_time_range(izoom,:) + deg2km(mean(dist_range))./ref_v;
			end
			if is_mark
				markertime = markertime + deg2km(markerdist)./ref_v;
			end
		end
	end
	if bot == 'p'
		[x2 y2] = ginput(1);
		plot([x x2],[y y2],'r');
		if ~is_reduce_v
			new_ref_v = deg2km(y2 - y)./(x2 - x);
		else
			new_ref_v = deg2km(y2 - y)./(x2 - x + deg2km(y2-y)/ref_v)
		end
		if is_reduce_v
			time_range = time_range + deg2km(mean(dist_range))./ref_v - deg2km(mean(dist_range))./new_ref_v;;
			for izoom = 1:size(hist_time_range,1)
				hist_time_range(izoom,:) = hist_time_range(izoom,:) ...
					+ deg2km(mean(dist_range))./ref_v - deg2km(mean(dist_range))./new_ref_v;
			end
		end
		ref_v = new_ref_v;
		text(x2,y2,num2str(ref_v),'color','r','fontsize',15);
		[x2 y2] = ginput(1);
	end
	if bot == 'x'  % changing time range
		plot([x x],dist_range,'r','linewidth',2);
		[x2 y2] = ginput(1);
		plot([x2 x2],dist_range,'r','linewidth',2);
		pause(0.5);
		if x2 > x
			time_range = [x x2];
		else
			time_range = [x2 x];
		end
		zoom_level = zoom_level + 1;
		hist_time_range(zoom_level,:) = time_range;
		hist_dist_range(zoom_level,:) = dist_range;
	end
	if bot == 'y' % change distance range
		plot(time_range,[y y],'r','linewidth',2);
		[x2 y2] = ginput(1);
		plot(time_range,[y2 y2],'r','linewidth',2);
		pause(0.5)
		if y2 > y
			dist_range = [y y2];
		else
			dist_range = [y2 y];
		end
		zoom_level = zoom_level + 1;
		hist_time_range(zoom_level,:) = time_range;
		hist_dist_range(zoom_level,:) = dist_range;
	end
	if bot == 'o' % reset
		if zoom_level > 1
			zoom_level = zoom_level - 1;
		end
		time_range = hist_time_range(zoom_level,:);
		dist_range = hist_dist_range(zoom_level,:);
		isfill = 0;
	end
	if bot == 'O' % reset
		zoom_level = 1;
		hist_time_range(zoom_level,:) = ori_time_range;
		hist_dist_range(zoom_level,:) = ori_dist_range;
		time_range = hist_time_range(zoom_level,:);
		dist_range = hist_dist_range(zoom_level,:);
		azi_range = [0 360];
		isfill = 0;
		is_reduce_v = 0;
		single_norm = 1;
		amp = 5;
		ref_v = 10;
		is_dist = 1;
    end
    
    if bot == 'w'
        if (plot_bw == 0)
            plot_bw = 1; %black and white trace plotting - default
        else
            plot_bw = 0; %color traces by dist/azi
        end
    end
    
	if bot == 'r'
		comp = 2;
	end
	if bot == 'z'
		comp = 1;
	end
	if bot == 't'
		comp = 3;
	end
	if bot == 'l'
		freq_band = 1;
	end
	if bot == 'm'
		freq_band = 2;
	end
	if bot == 'h'
		freq_band = 3;
	end
	if bot == '0'
		freq_band = 0;
	end
    if bot == 'c'
		is_cheatsheet = ~is_cheatsheet;
    end
    if bot == 'C'
        plot(x,y,'b.','MarkerSize',30);
        pause(0.5)
        cheat_loc = [x y];
        is_newcheatsheet = ~is_newcheatsheet;
    end
	if bot == 'b'
		is_bin = ~is_bin;
    end
    
    %addLinesStart - Martin added URL for station data
    if bot == 'k'
        [i,j]=min(abs(dists-y));
        web(['http://ds.iris.edu/mda/' stadata(j).net '/' stadata(j).stnm])
        figure(401)
        axesm('MapProjection','miller','MapLatLimit',[stadata(j).stla-20 stadata(j).stla+20],'MapLonLimit',[stadata(j).stlo-20 stadata(j).stlo+20],'MeridianLabel', 'on','ParallelLabel', 'on');
        gridm on; framem on; axis off;
        S = shaperead('landareas.shp', 'UseGeoCoords', true);
        geoshow(S, 'FaceColor', [0.5 0.5 1])
        circleRs = floor(dist_range(1)/10)*10:10:ceil(dist_range(2)/10)*10;
        for i=1:length(circleRs)
            [lats,lons] = scircle1(evla,evlo,circleRs(i));
            geoshow(lats,lons,'color',[0.0235    0.4431    0.5804]);
            ind = find(lats > 50 & lats < 70 & lons > -180 & lons < -130);
            textm(mean(lats(ind)),mean(lons(ind)),num2str(circleRs(i)),'fontsize',20);
        end
        circleRs = floor(azi_range(1)/10)*10:10:ceil(azi_range(2)/10)*10;
        rnd = 0:5:180;
        for i=1:length(circleRs)
            [lats,lons] = reckon(evla,evlo,rnd,circleRs(i));
            geoshow(lats,lons,'color',[0.0235    0.4431    0.5804]);
            ind = find(lats > 50 & lats < 70 & lons > -180 & lons < -130);
            textm(mean(lats(ind)),mean(lons(ind)),num2str(circleRs(i)),'fontsize',15);
        end
        [RNG, AZ] = distance(evla,evlo,stadata(j).stla,stadata(j).stlo);
        plotm(stadata(j).stla,stadata(j).stlo,'v','Color',[0.8118    0.1804    0.192],'MarkerSize',10,'MarkerFaceColor',[0.8118    0.1804    0.192])
        str = sprintf('%s\n%s\n',['Station: ' stadata(j).stnm '  Network: ' stadata(j).net],['Distance: ' num2str(RNG)],['Azimuth: ' num2str(AZ)]);
        title(str,'fontsize',15)
    end
    %addLinesEnd
end
<|MERGE_RESOLUTION|>--- conflicted
+++ resolved
@@ -2,14 +2,8 @@
 % written by Ge Jin, jinwar@gmail.com, ge.jin@ldeo
 % 2013-03-29
 %
-<<<<<<< HEAD
 load phasedb.mat
-=======
-event_name = '201409060653.mat';
-
-load(event_name)
-load data/phasedb.mat
->>>>>>> 0a79e193
+
 setup_parameters
 N_trace = 100;
 
