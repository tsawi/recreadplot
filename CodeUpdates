 Updates to record reading code during record reading hackathon  

-Added version flag when saving file in prepare_data so that file saves correctly (Celia, 3/16/17)
-Added functions previously written by Zach to repository (Celia, 3/16/17):
    radpplot, radpcalc, d2r, r2d, and angdiff
-Added function readCMTfile that reads in Quick CMT file in 'ndk' file format as downloaded from http://www.globalcmt.org/CMTfiles.html (Celia, 3/16/17):
    returns eq structure including focal mechanism and nodal planes
-Added figure that gets plotted in plot_recread showing focal mechanisms (Celia, 3/16/17)
-Updated plot_recread to have a new cheat sheet option (-C) where you can click and view only phases arriving near that time/distance (Celia, 3/16/17)
-Changed directory structure to have all ancillary functions hidden away in "matguts" folder (Zach, 16/3/17)
-Added latest IRIS jar file (2.0.15) (Zach, 16/3/17) 
-Updated fetch_events.m to be compatible with new directory structure. Moved /.mat files to data folder. (Zach, 16/3/17)
<<<<<<< HEAD
<<<<<<< HEAD
-Updated prepare_data.m and plot_recread to add station info functionality using 'k' keyword (Martin, 16/3/17)
-Updated command_list.txt (Martin, 16/3/17)
-Updated plots in fetchdata and plot_recread (Martin, 16/3/17)
=======
-Added additional phases to the phasedb.mat file and added path line to the make_phasedb.m file for calling taup. Changed path for phasedb.mat in make_phasedb.m (Helen,3/16/17)
-Added latest version of irisFetch.m (has some nice tools in there) (Zach, 16/3/17)
-Updated download_data.m script to be able to do bulk downloads using BREAFAST tool (Zach, 16/3/17)
>>>>>>> natalie/master
=======
-Updated prepare_data.m and plot_recread to add station info functionality using 'k' keyword (Martin, 16/3/17)
-Updated command_list.txt (Martin, 16/3/17)
-Updated plots in fetchdata and plot_recread (Martin, 16/3/17)
-Updated plot_recread so new cheatsheet pulls phases from the full database (Celia, 3/16/17)
-Added additional phases to the phasedb.mat file and added path line to the make_phasedb.m file for calling taup. Changed path for phasedb.mat in make_phasedb.m (Helen,3/16/17)
-Added latest version of irisFetch.m (has some nice tools in there) (Zach, 16/3/17)
-Updated download_data.m script to be able to do bulk downloads using BREAFAST tool (Zach, 16/3/17)
<<<<<<< HEAD
-Changed plot_recread script so that the azimuth range is between -180 and 180 for all events (Celia, 3/16/17)
=======
>>>>>>> natalie/master
>>>>>>> fff52268
<|MERGE_RESOLUTION|>--- conflicted
+++ resolved
@@ -10,17 +10,12 @@
 -Changed directory structure to have all ancillary functions hidden away in "matguts" folder (Zach, 16/3/17)
 -Added latest IRIS jar file (2.0.15) (Zach, 16/3/17) 
 -Updated fetch_events.m to be compatible with new directory structure. Moved /.mat files to data folder. (Zach, 16/3/17)
-<<<<<<< HEAD
-<<<<<<< HEAD
 -Updated prepare_data.m and plot_recread to add station info functionality using 'k' keyword (Martin, 16/3/17)
 -Updated command_list.txt (Martin, 16/3/17)
 -Updated plots in fetchdata and plot_recread (Martin, 16/3/17)
-=======
 -Added additional phases to the phasedb.mat file and added path line to the make_phasedb.m file for calling taup. Changed path for phasedb.mat in make_phasedb.m (Helen,3/16/17)
 -Added latest version of irisFetch.m (has some nice tools in there) (Zach, 16/3/17)
 -Updated download_data.m script to be able to do bulk downloads using BREAFAST tool (Zach, 16/3/17)
->>>>>>> natalie/master
-=======
 -Updated prepare_data.m and plot_recread to add station info functionality using 'k' keyword (Martin, 16/3/17)
 -Updated command_list.txt (Martin, 16/3/17)
 -Updated plots in fetchdata and plot_recread (Martin, 16/3/17)
@@ -28,8 +23,4 @@
 -Added additional phases to the phasedb.mat file and added path line to the make_phasedb.m file for calling taup. Changed path for phasedb.mat in make_phasedb.m (Helen,3/16/17)
 -Added latest version of irisFetch.m (has some nice tools in there) (Zach, 16/3/17)
 -Updated download_data.m script to be able to do bulk downloads using BREAFAST tool (Zach, 16/3/17)
-<<<<<<< HEAD
 -Changed plot_recread script so that the azimuth range is between -180 and 180 for all events (Celia, 3/16/17)
-=======
->>>>>>> natalie/master
->>>>>>> fff52268
